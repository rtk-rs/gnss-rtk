[package]
name = "gnss-rtk"
version = "0.7.1"
license = "MPL-2.0"
authors = ["Guillaume W. Bres <guillaume.bressaix@gmail.com>"]
description = "GNSS position solver"
homepage = "https://github.com/rtk-rs/gnss-rtk"
repository = "https://github.com/rtk-rs/gnss-rtk"
keywords = ["timing", "positioning", "gps", "glonass", "galileo"]
categories = ["science", "science::geo"]
edition = "2021"
readme = "README.md"

[dependencies]
log = "0.4"
thiserror = "1"
map_3d = "0.1.5"
polyfit-rs = "0.2"
nalgebra = "0.32.3"
<<<<<<< HEAD
itertools = "0.12.0"
=======
itertools = "0.13.0"

>>>>>>> 511894db
nyx-space = "2.0.0-rc"
gnss-rs = { version = "2.2.3", features = ["serde"] }
anise = { version = "0.4.2", features = ["embed_ephem"] }
hifitime = { version = "4.0.0-alpha", features = ["serde", "std"] }
serde = { version = "1.0", optional = true, default-features = false, features = ["derive"] }<|MERGE_RESOLUTION|>--- conflicted
+++ resolved
@@ -17,12 +17,7 @@
 map_3d = "0.1.5"
 polyfit-rs = "0.2"
 nalgebra = "0.32.3"
-<<<<<<< HEAD
-itertools = "0.12.0"
-=======
 itertools = "0.13.0"
-
->>>>>>> 511894db
 nyx-space = "2.0.0-rc"
 gnss-rs = { version = "2.2.3", features = ["serde"] }
 anise = { version = "0.4.2", features = ["embed_ephem"] }
